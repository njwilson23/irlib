""" Contains the `RecordList` class, which in addition to being useful for
functions that try to directly read XML metadata from HDF datasets, is also
used as the metadata container for `Gather` objects. """

import sys
import os
import re
import numpy as np
import traceback
import datetime
import h5py 
import pdb


def pcdateconvert(pcdatetime, datefmt='ddmm'):
    '''
    This will take a pcdatetime in BSI format - either 
    dd/mm/yy_hh:mm:ss.sss AM/PM (default) or  mm/dd/yy_.... (if requested)
    and make it into a datetime object
    
    datefmt can only be 'ddmm' (since fall 2016) or 'mmdd' <2016-Sept
    '''
    
    assert (datefmt == 'ddmm' or datefmt == 'mmdd' ), "Bad date format specified"
     
    pcdate, pctime = pcdatetime.split("_")
    if datefmt == 'ddmm':
        dd,mm,yy = pcdate.split("/")
    else:        
        mm,dd,yy = pcdate.split("/")  # It USED to be this way 
    hms, ampm = pctime.split()
    h,m,s = hms.split(":")
    if len(yy) == 2:
        yy = "20"+yy
    convdate = datetime.datetime(int(yy), int(mm), int(dd), int(h), int(m),\
                                int(float(s)), int(float(s)%1*1e6) )
    if ampm.lower() == "pm" and int(h) < 12:
        convdate += datetime.timedelta(0, 3600*12)
    if ampm.lower() == "am" and int(h) == 12:
        convdate = convdate - datetime.timedelta(0, 3600*12)
        
    return convdate

def TimeFromComment(infile, line, loc):
        '''
        This function finds the comment field from the datacapture_0 group using 
        the low-level hdf 5 api called h5g.  
        
        This is the only place where PC timestamp is located in some versions of the 
        hdf data format
        
        Note that when a dataset is opened as an h5l object, the group comment 
        is not available, hence the reason for reopening the file (maybe could be 
        done only once for efficiency but it doesn't seem to be an issue so far)
            
        infile - hdf file name
        line  - the line as str 'line_0'
        loc  - the loc as str 'loc_0'
        returns a datetime object
         
        '''
        
        h = h5py.File(infile)
        dt = h[line][loc].id.get_comment(b'datacapture_0').decode()
        return datetime.datetime.strptime(dt, "%m/%d/%Y %I:%M:%S %p")
    
    
def isodate(dt):
    ''' Formats datetime object dt to iso date
    '''
    return dt.strftime("%Y-%m-%d %H:%M:%S.%f")




class RecordList:
    """ Class to simplify the extraction of metadata from HDF5 radar
    datasets.

    Usage:

    - initialize a RecordList instance with a filename (arbitrary, but should
      be the HDF filename)

    - add datasets by passing h5 dataset objects to `self.AddDataset()`
    """
    def __init__(self, filename=None):
        self.filename = filename

        #now with more metadata fields
        self.attrs = ['fids', 'filenames', 'lines', 'locations',
                      'datacaptures', 'echograms', 'timestamps', 'lats',
                      'lons','gps_time', 'fix_qual', 'num_sat', 'dilution', 'alt_asl',
                      'geoid_height', 'gps_fix_valid', 'gps_message_ok',
                      'datums', 'eastings', 'northings', 'elevations', 'zones',
                      'vrange', 'sample_rate','stacking','trig_level','rec_len', 
                      'startbuf', 'buftime', 'pps','comments']

        for attr in self.attrs:
            setattr(self, attr, [])
        self.hasUTM = False
        return

    @staticmethod
    def _xmlGetValF(xml, name):
        """ Look up a float value in an XML fragment. Return NaN if not found.
        """
        # Modified search to be less restrictive
        m = re.search(r'<Name>{0}</Name>[\r]?\n<Val>(-?[0-9.E-]+?)</Val>'.format(
                        name.replace(' ', '\s')), xml, flags=re.IGNORECASE)        
        if m is not None:
            return float(m.group().split('<Val>')[1].split('</Val>')[0])
        else:
            return np.nan

    @staticmethod
    def _xmlGetValI(xml, name):
        """ Look up an integer value in an XML fragment. Return None if not found.
        """
        m = re.search(r'<Name>{0}</Name>[\r]?\n<Val>([0-9.]+?)</Val>'.format(
                        name.replace(' ', '\s')), xml, flags=re.IGNORECASE)
        if m is not None:
            return int(float(m.group().split('<Val>')[1].split('</Val>')[0]))
        else:
            return None

    @staticmethod
    def _xmlGetValS(xml, name):
        """ Look up a string value in an XML fragment. Return an empty string if not found.
        """
        m = re.search(r'<Name>{0}</Name>[\r]?\n<Val>(-?[0-9.]+?)</Val>'.format(
                        name.replace(' ', '\s')), xml, flags=re.IGNORECASE)
        if m is not None:
            return m.group().split('<Val>')[1].split('</Val>')[0]
        else:
            return ''

    @staticmethod
    def _dm2dec(dmstr):
        """ Convert the degree - decimal minute codes in radar data
        to a decimal degree coordinate. dmstr is expected to a string.
        """
        if dmstr == '': return
        try:
            hem = 1
            a,b = dmstr.split(".")
            if float(a[:-2]) <0:
                hem = -1
                a = a[1:]
            return hem*round(float(a[:-2]) +
                         float(a[-2:])/60. + float("." + b)/60.,6)
        except (AttributeError, ValueError):
            return None

    def AddDataset(self, dataset, fid=None):
        """ Add metadata from a new dataset to the RecordList instance. Updates
        the RecordList internal lists with data parsed from the radar xml.

        Does not read pick data.

        Parameters
        ----------
        dataset : an h5py dataset at the `echogram` level
                  (fh5[line][location][datacapture][echogram])
        fid : pre-defined FID for the dataset

        Returns None
        """
        # Is this really a good way? Seems inelegant... -njw
        if 'picked' in dataset.name:
            sys.stderr.write('RecordList: did not attempt to parse {0}\n'
                            .format(dataset.name))
            return

        self.filenames.append(self.filename)
        self.fids.append(fid)


        # Parse dataset name
        splitname = dataset.name.split('/')
        line, loc, dc, eg = [int(s.split("_")[1]) for s in splitname[1:5]]
        self.lines.append(line)
        self.locations.append(loc)
        self.datacaptures.append(dc)
        self.echograms.append(eg)

        if fid is None:
            fid = "{0:0>4}{1:0>4}{2:0>4}{3:0>4}".format(line, loc, dc, eg)

        # Timestamps
        if 'Save timestamp' in dataset.attrs:
            # 2008
            self.timestamps.append(dataset.attrs['Save timestamp'])
        elif 'PCSavetimestamp' in dataset.attrs:
            # 2009 and later
            pcdatetime = dataset.attrs["PCSavetimestamp"]
            # there are various formats.  Decide which is which by splitting the string
            # and manipulating it. 
            
            if not type(pcdatetime) == str:
                pcdatetime = pcdatetime.astype(str) #convert to string, this converts byte-encoded data
            if len(pcdatetime.split(",")) == 4:
                timestamp, startbuf,buftime,pps = pcdatetime.split(",")
                self.timestamps.append(isodate(pcdateconvert(timestamp, datefmt='ddmm')))
                self.startbuf.append(startbuf.split(":")[1])
                self.buftime.append(buftime.split(":")[1])
                self.pps.append(pps)
            elif len(pcdatetime.split(",")) == 3:
                startbuf,buftime,pps = pcdatetime.split(",")
                self.startbuf.append(startbuf.split(":")[1])
                self.buftime.append(buftime.split(":")[1])
                self.pps.append(pps)
                #timestamp for this is in a completely different place.  
                self.timestamps.append(isodate(TimeFromComment(self.filename, 
                                                              splitname[1], splitname[2])))
            else:
                self.timestamps.append(isodate(pcdateconvert(pcdatetime, datefmt='mmdd'))) # guessing the format                
                self.startbuf.append("")
                self.buftime.append("")
                self.pps.append("")
        else:
            raise ParseError('Timestamp read failure', dataset.name)

        # XML parsing code (unused categories set to None for speed)
        # Parse main cluster
        try:
<<<<<<< HEAD
            try:   # This is the old way h5py library decodes based on data type specified
                xml = dataset.attrs['GPS Cluster- MetaData_xml'].decode("utf-8")
            except:  # This is the newer way, should work h5py >= 3.0 
                xml = dataset.attrs['GPS Cluster- MetaData_xml'] 
            
            if self._xmlGetValS(xml, 'Lat') == '' :   # old format            
                self.lats.append(self._dm2dec(self._xmlGetValS(xml, 'Lat_N'))) 
                self.lons.append(self._dm2dec(self._xmlGetValS(xml, 'Long_ W'))) ## why the space?!!@%%@
            else:
                self.lats.append(self._dm2dec(self._xmlGetValS(xml, 'Lat')))  #Changed from Lat_N
                self.lons.append(self._dm2dec(self._xmlGetValS(xml, 'Long')))  #Changed from Long_W
            
            self.gps_time.append(self._xmlGetValS(xml, 'GPS_timestamp_UTC'))            
=======
            xml = dataset.attrs['GPS Cluster- MetaData_xml']
            self.lats.append(self._dm2dec(self._xmlGetValS(xml, 'Lat_N')))
            self.lons.append(self._dm2dec(self._xmlGetValS(xml, 'Long_ W')))
>>>>>>> f9ea0869
            self.fix_qual.append(self._xmlGetValI(xml, 'Fix_Quality'))
            self.num_sat.append(self._xmlGetValI(xml, 'Num _Sat'))
            self.dilution.append(self._xmlGetValF(xml, 'Dilution'))
            self.alt_asl.append(self._xmlGetValF(xml, 'Alt_asl_m'))
            self.geoid_height.append(self._xmlGetValF(xml, 'Geoid_Heigh_m'))
            self.gps_fix_valid.append(self._xmlGetValI(xml, 'GPS Fix valid'))
            self.gps_message_ok.append(self._xmlGetValI(xml, 'GPS Message ok'))
        except:
            with open('error.log', 'w') as f:
                traceback.print_exc(file=f)
            raise ParseError('GPS cluster read failure', dataset.name)

        # Parse digitizer cluster
        try:
<<<<<<< HEAD
            try:   # This is the old way h5py library decodes based on data type specified
                xml = dataset.attrs['Digitizer-MetaData_xml'].decode("utf-8")
            except:  # This is the newer way, should work h5py >= 3.0 
                xml = dataset.attrs['Digitizer-MetaData_xml'] 
=======
            xml = dataset.attrs['Digitizer-MetaData_xml']
>>>>>>> f9ea0869
            self.vrange.append(self._xmlGetValF(xml, 'vertical range'))
            self.sample_rate.append(self._xmlGetValF(xml, ' sample rate'))
            self.stacking.append(self._xmlGetValI(xml, 'Stacking'))
            self.trig_level.append(self._xmlGetValF(xml, 'trigger level'))
            self.rec_len.append(self._xmlGetValI(xml, 'Record Length'))
            
        except:
            with open('error.log', 'w') as f:
                traceback.print_exc(file=f)
            raise ParseError('Digitizer cluster read failure', dataset.name)

        # Parse UTM cluster if available (2009 and later?)
        if 'GPS Cluster_UTM-MetaData_xml' in dataset.attrs:
            self.hasUTM = True
            try:
<<<<<<< HEAD
                try:   # This is the old way h5py library decodes based on data type specified
                    xml = dataset.attrs['GPS Cluster_UTM-MetaData_xml'].decode("utf-8")
                except:  # This is the newer way, should work h5py >= 3.0 
                    xml = dataset.attrs['GPS Cluster_UTM-MetaData_xml']
=======
                xml = dataset.attrs['GPS Cluster_UTM-MetaData_xml']
>>>>>>> f9ea0869
                self.datums.append(self._xmlGetValS(xml, 'Datum'))
                self.eastings.append(self._xmlGetValF(xml, 'Easting_m'))
                self.northings.append(self._xmlGetValF(xml, 'Northing_m'))
                self.elevations.append(self._xmlGetValF(xml, 'Elevation'))
                self.zones.append(self._xmlGetValI(xml, 'Zone'))
            except:
                with open('error.log', 'w') as f:
                    traceback.print_exc(file=f)
                raise ParseError('Digitizer cluster read failure', dataset.name)

        # Parse comment
        try:
            self.comments.append(dataset.parent.id.get_comment('.'.encode("utf-8")))
        except:
            with open('error.log', 'w') as f:
                traceback.print_exc(file=f)
            raise ParseError('HDF Group comment read failure')

        return

    def Write(self, f, eastern_hemisphere=False):
        """ Write out the data stored internally in CSV format to a file
        object f. 
        
        IF lat and lon are both al
        
        """
        error = 0
        
        # If this is true, then either we are in the Eastern & Northern Hemisphere
        # Or this is the old format where the lat/lon were unsigned
        if len([lon for lon in self.lons if (lon is not None and lon < 0)]) + \
                len([lat for lat in self.lats if (lat is not None and lat < 0)]) == 0:
            if not eastern_hemisphere:
                # Invert longitudes to be in the western hemisphere
                self.lons = [-i if i is not None else i for i in self.lons]
        

        header = (
            "FID," +
            "filename," +
            "line," +
            "location," +
            "datacapture," +
            "echogram," +
            "timestamp," +
            "lat," +
            "lon," +
            "gps_time," +
            "fix_qual," +
            "num_sat," +
            "dilution," +
            "alt_asl," +
            "geoid_ht," +
            "gps_fix," +
            "gps_ok," +
            "vertical_range," +
            "sample_rate," +
            "stacking," +
            "trig_level," +
            "rec_len," +
            "startbuf," +
            "buftime," +
            "pps")
        if self.hasUTM:
            header += (
                ",datum," +
                "easting," +
                "northing," +
                "elevation," +
                "zone")
        header += "\n"
        f.write(header)

        for i in range(len(self.filenames)):
            try:
                sout = (
                    "\"" + self.fids[i] + "\"" + "," +
                    os.path.basename(self.filenames[i]) + "," +
                    str(self.lines[i]) + "," +
                    str(self.locations[i]) + "," +
                    str(self.datacaptures[i]) + "," +
                    str(self.echograms[i]) + "," +
                    "\"" + self.timestamps[i] + "\"" + "," +
                    str(self.lats[i]) + "," +
                    str(self.lons[i]) + "," +
                    str(self.gps_time[i]) + "," +
                    str(self.fix_qual[i]) + "," +
                    str(self.num_sat[i]) + "," +
                    str(self.dilution[i]) + "," +
                    str(self.alt_asl[i]) + "," +
                    str(self.geoid_height[i]) + "," +
                    str(self.gps_fix_valid[i]) + "," +
                    str(self.gps_message_ok[i]) + "," +
                    str(self.vrange[i]) + "," +
                    str(self.sample_rate[i]) + "," +
                    str(self.stacking[i]) + "," +
                    str(self.trig_level[i]) + "," +
                    str(self.rec_len[i]) + "," +
                    str(self.startbuf[i]) + "," +
                    str(self.buftime[i]) + "," +
                    str(self.pps[i])                    
                    )
                if self.hasUTM:
                    sout += (
                        "," + str(self.datums[i]) + "," +
                        str(self.eastings[i]) + "," +
                        str(self.northings[i]) + "," +
                        str(self.elevations[i]) + "," +
                        str(self.zones[i]))
                sout += "\n"
                f.write(sout)
            except:
                traceback.print_exc()
                sys.stderr.write("\tError writing record to file ({0})\n".format(i))
                error += 1
        return error

    def CropRecords(self):
        """ Ensure that all records are the same length. This should be called
        if adding a dataset fails, potentially leaving dangling records. """
        nrecs = min([len(getattr(self, attr)) for attr in self.attrs])
        for attr in self.attrs:
            data = getattr(self, attr)
            while len(data) > nrecs:
                data.pop(-1)
        return

    def Reverse(self):
        """ Reverse data in place. """
        for attr in self.attrs:
            data = getattr(self, attr)
            data.reverse()
        return

    def Cut(self, start, end):
        """ Drop section out of all attribute lists in place. """
        for attr in self.attrs:
            data = getattr(self, attr)
            del data[start:end]
        return

    


class ParseError(Exception):
    def __init__(self, message='', fnm=''):
        self.message = message + ": {0}".format(fnm)
    def __str__(self):
        return self.message
<|MERGE_RESOLUTION|>--- conflicted
+++ resolved
@@ -224,7 +224,7 @@
         # XML parsing code (unused categories set to None for speed)
         # Parse main cluster
         try:
-<<<<<<< HEAD
+
             try:   # This is the old way h5py library decodes based on data type specified
                 xml = dataset.attrs['GPS Cluster- MetaData_xml'].decode("utf-8")
             except:  # This is the newer way, should work h5py >= 3.0 
@@ -238,11 +238,7 @@
                 self.lons.append(self._dm2dec(self._xmlGetValS(xml, 'Long')))  #Changed from Long_W
             
             self.gps_time.append(self._xmlGetValS(xml, 'GPS_timestamp_UTC'))            
-=======
-            xml = dataset.attrs['GPS Cluster- MetaData_xml']
-            self.lats.append(self._dm2dec(self._xmlGetValS(xml, 'Lat_N')))
-            self.lons.append(self._dm2dec(self._xmlGetValS(xml, 'Long_ W')))
->>>>>>> f9ea0869
+
             self.fix_qual.append(self._xmlGetValI(xml, 'Fix_Quality'))
             self.num_sat.append(self._xmlGetValI(xml, 'Num _Sat'))
             self.dilution.append(self._xmlGetValF(xml, 'Dilution'))
@@ -257,14 +253,11 @@
 
         # Parse digitizer cluster
         try:
-<<<<<<< HEAD
+
             try:   # This is the old way h5py library decodes based on data type specified
                 xml = dataset.attrs['Digitizer-MetaData_xml'].decode("utf-8")
             except:  # This is the newer way, should work h5py >= 3.0 
                 xml = dataset.attrs['Digitizer-MetaData_xml'] 
-=======
-            xml = dataset.attrs['Digitizer-MetaData_xml']
->>>>>>> f9ea0869
             self.vrange.append(self._xmlGetValF(xml, 'vertical range'))
             self.sample_rate.append(self._xmlGetValF(xml, ' sample rate'))
             self.stacking.append(self._xmlGetValI(xml, 'Stacking'))
@@ -280,14 +273,11 @@
         if 'GPS Cluster_UTM-MetaData_xml' in dataset.attrs:
             self.hasUTM = True
             try:
-<<<<<<< HEAD
+
                 try:   # This is the old way h5py library decodes based on data type specified
                     xml = dataset.attrs['GPS Cluster_UTM-MetaData_xml'].decode("utf-8")
                 except:  # This is the newer way, should work h5py >= 3.0 
                     xml = dataset.attrs['GPS Cluster_UTM-MetaData_xml']
-=======
-                xml = dataset.attrs['GPS Cluster_UTM-MetaData_xml']
->>>>>>> f9ea0869
                 self.datums.append(self._xmlGetValS(xml, 'Datum'))
                 self.eastings.append(self._xmlGetValF(xml, 'Easting_m'))
                 self.northings.append(self._xmlGetValF(xml, 'Northing_m'))

""" Convenience functions for dealing with radar data. This module contains
bits of code that aren't good enough to be in `irlib` proper, but that I got
tired to rewriting to solve actual problems. """

import os
import sys
import numpy as np
import matplotlib
import matplotlib.pyplot as plt
from matplotlib.font_manager import FontProperties
import scipy.io
<<<<<<< HEAD
try:
    import pywavelet
except ImportError:
    sys.stderr.write("pywavelet not available")
=======
>>>>>>> 9eadbf10
from gather import Gather, CommonOffsetGather, LineGatherError
from recordlist import RecordList


font = FontProperties(family='sans-serif', weight='normal', size=11)
defaultcm = matplotlib.cm.gray

def plotax(ax, L, gain=5, annotate=True, font=None, nan_fill=None,
           cmap=matplotlib.cm.gray):
    """ Make a radargram plot. Replaces `plotl()` and `plotlt()` functions.

    Parameters
    ----------
    ax : a matplotlib.Axes
    L : an irlib.Gather
    gain : specifies the display contrast
    annotate : turns on axes labels
    font : annotation FontProperties
    mask_topo : if not None, then must be a value to replace nans with

    Returns
    -------
    ax : same Axes instance as passed in
    """
    rate = L.rate
    lbnd = max([-L.data.min() / gain, L.data.max() / gain])

    if font is None:
        font = matplotlib.font_manager.FontProperties()

    try:
        data = L.GetTopoCorrectedData()
        if nan_fill is not None:
            data[np.isnan(data)] = nan_fill
    except LineGatherError:
        data = L.data

    X, Y = np.meshgrid(np.arange(L.nx), L.rate * np.arange(L.ny))
    ax.pcolormesh(X, Y, data, cmap=cmap, vmin=-lbnd, vmax=lbnd)
    ax.set_ylabel('Time (ns)', fontproperties=font)
    ax.set_xlabel('Trace number', fontproperties=font)
    ax.set_xticklabels([int(a) for a in ax.get_xticks()], fontproperties=font)
    ax.set_ylim(ax.get_ylim()[::-1])
    ax.set_yticklabels((ax.get_yticks()*1e9).astype(int), fontproperties=font)
    ax.axis('tight')

    if annotate:
        ax2 = ax.twinx()
        ax2.set_ylabel('Sample number', rotation=270, fontproperties=font)
        locs2 = ax2.get_yticks()
        labels2 = [int(round(i)) for i in locs2*L.data.shape[0]]
        labels2.reverse()
        ax2.set_yticklabels(labels2, fontproperties=font)

    return ax


def plotwv(wva, scales, vlim=None, fnm=None, for_pub=False):
    """ Plot a wavelet transform. """
    # Calculate fourier wavelength and frequency from scales
    # Use w0=6 (Torrence and Compo, 1998)
    radicand = np.sqrt(2+6**2)
    flamda = 4*np.pi*scales / (6+radicand)
    freq = 1.0/flamda

    logwva = np.log(abs(wva.T))

    if vlim is not None:
        vmax = np.log(vlim)
    else:
        vmax = logwva.max()

    if for_pub:
        fig = plt.figure(figsize=[4,2])
    else:
        fig = plt.figure(figsize=[6,3])
    ax = fig.add_axes([0.13, 0.1, 0.86, 0.89])
    ax.contour(logwva[::-1,:], vmax=vmax, colors="black", linestyles="solid")
    ax.contourf(logwva[::-1,:], vmax=vmax, cmap=defaultcm)

    locs = np.linspace(10, len(freq)-11, 6).astype(int)

    ax.set_yticks(locs)
    ax.set_yticklabels((freq[locs[::-1]] / 1e6).astype(int), fontproperties=font)
    ax.set_ylabel('Frequency (Mhz)', fontproperties=font)
    ax.set_xticklabels([int(a) for a in ax.get_xticks()])
    ax.set_xlabel('Sample number', fontproperties=font)
    if fnm is None:
        plt.show()
    else:
        fig.savefig(fnm)
    return fig

def wvlt_trans(L, traceno, show=False, gain=1.0):
    """ Do a wavelet transform of a given trace, and plot it.
        wvlt_trans(Gather, traceno, show=False)
    """
    # Wavelet transform
    Z1 = L.data[:,traceno].copy()
    wva, scales, periods, coi = L.WaveletTransform(traceno)
    # Make pretty
    plt.subplot(2,1,1)
    T = np.arange(Z1.size)*4e-9
    plt.plot(T, Z1*1000, '-k')
    plt.xlim(0, T[-1])
    plt.ylim(-max(abs(Z1*1000)), max(abs(Z1*1000)))
    plt.ylabel('Voltage (mV)')
    plt.xticks([-10])
    plt.subplot(2,1,2)
    wvpower = np.abs(wva.T)
    plt.imshow(wvpower, vmin=wvpower.min(), vmax=wvpower.max()/gain)
    plt.axis('tight')
    freq = 1.0 / (scales)
    locs = range(0, len(freq), 25)
    plt.yticks(locs, [int(round(i)) for i in freq[locs] / 1e6])
    plt.ylabel('Frequency (MHz)')
    plt.xlabel('Sample number')
    if show:
        plt.show()

dt2m = lambda x1, x2: abs(x1-x2) * 1e-9 * 1.68e8 / 2.0

ds2m = lambda x1, x2: abs(x1-x2) * 4e-9 * 1.68e8 / 2.0

find_nearest1d = lambda L,x: np.nonzero(abs(L-x)==min(abs(L-x)))

def find_nearest2d(x, y, X, Y):
    D = np.sqrt((X-x)**2 + (Y-y)**2)
    return np.nonzero(D==D.min())

def get_n_indices(n, lst):
    """ Return n (int) indices chosen at random from lst (list-like). Disallow
    repeats. """
    nmax = len(lst)
    ns = [-1]
    for i in range(n):
        j=-1
        while j in ns:
            j = np.random.randint(0, nmax-1)
        ns.append(j)
    ns.pop(0)
    return ns

def split_sample(fin, fout1, fout2, n):
    """ Split a file object into two others. Extract `n` (int) lines from `fin`
    (file) and write to `fout2` (file). Write the remaining lines to `fout1`
    (file). This was useful, once. """
    lines = fin.readlines()
    I = sorted(get_n_indices(0, len(lines)-1))
    smp = [lines[i] for i in I]
    fout2.writelines(smp)
    I.reverse()
    for i in I: lines.pop(i)
    fout1.writelines(lines)
    return fout1, fout2

def find_projected_nearest_to(x, y, D):
    """ This is the worst kind of side-effect-ridden code. Sorry. """
    pX = np.array(D[1])
    pY = np.array(D[2])
    P = np.array(D[3])
    Pmesh = np.array(D[4])

    def remove_breaks(X):
        for i in range(1, len(X)):
            if X[i] < X[i-1]:
                X[i:] = X[i:] + X[i-1] - X[i]

        return X

    P = remove_breaks(P)
    Pmesh = remove_breaks(Pmesh)

    ind = find_nearest2d(x, y, pX, pY)
    print ind
    return find_nearest1d(Pmesh, P[ind])

def read_cresis_mat(matfile):
    """ Read in a CRESIS Antarctica/Greenland MATLAB datafile as a
    `CommonOffsetGather`. """
    C = scipy.io.loadmat(matfile)
    R = RecordList(None)
    R.lats = C['Latitude']
    R.lons = C['Longitude']
    R.timestamps = C['GPS_time']
    R.sample_rate = 1.0 / np.diff(C['Time'][0]).mean() * np.ones(C['Data'].shape[0])
    return CommonOffsetGather(C['Data'], line=np.nan, metadata=R)<|MERGE_RESOLUTION|>--- conflicted
+++ resolved
@@ -9,13 +9,10 @@
 import matplotlib.pyplot as plt
 from matplotlib.font_manager import FontProperties
 import scipy.io
-<<<<<<< HEAD
 try:
     import pywavelet
 except ImportError:
     sys.stderr.write("pywavelet not available")
-=======
->>>>>>> 9eadbf10
 from gather import Gather, CommonOffsetGather, LineGatherError
 from recordlist import RecordList
 

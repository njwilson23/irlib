The following people have added to *irlib*. This does not imply endorsement of
*irlib* by the listed contributors.

When contributing code, please add your name.

<<<<<<< HEAD
Nat Wilson
Derek Mueller
Henrik Engstrom
Fanny Ekblom Johansson
=======
    Nat Wilson
    Derek Mueller
    Henrik Engstrom
>>>>>>> e3218c01
<|MERGE_RESOLUTION|>--- conflicted
+++ resolved
@@ -3,13 +3,8 @@
 
 When contributing code, please add your name.
 
-<<<<<<< HEAD
-Nat Wilson
-Derek Mueller
-Henrik Engstrom
-Fanny Ekblom Johansson
-=======
     Nat Wilson
     Derek Mueller
     Henrik Engstrom
->>>>>>> e3218c01
+	Fanny Ekblom Johansson
+	
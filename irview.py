#! /usr/bin/env python
#
#   irview - simple radar line viewer and feature digitizer
#

import irlib
from irlib.misc import TryCache
from irlib import app
import numpy as np
import matplotlib.pyplot as plt
import sys, os
import getopt
try:
  import readline
except ImportError:
  import pyreadline as readline
import traceback, pdb

np.seterr(invalid='ignore')

class ImageWindow:
    def __init__(self, L, fh5=None, rate=1.e-8):
        try:
            # Assume sample rate is const.
            self.rate = 1./L.metadata.sample_rate[0]
        except:
            traceback.print_exc()
            sys.stderr.write('something went wrong reading digitizer rate\n')
            self.rate = rate
        self.L = L
        self.arr = L.data
        self.line = L.line
        self.datafile = L.infile
        self.fh5 = fh5
        self.interval = 5
        self.radar_fids = [L.GetFID(i) for i in range(L.data.shape[1])]

        # Feature digitizing
        self.fid = 0
        self.active_coords = []
        self.features = {}
        self.digitize = False

        nx = self.arr.shape[1]
        ny = self.arr.shape[0]
        self.T = np.arange(0, ny*self.rate, self.rate)

        # Set up the plotting window
        plt.ion()
        self.fig1 = plt.figure(1, figsize=(12,5))

        # Axes 1 is the radargram
        self.ax1 = self.fig1.add_axes([0.1, 0.1, 0.85, 0.8])
        self.lum_scale = 0.25

        # Turn off default shortcuts
<<<<<<< HEAD
        key_press_cids = self.fig1.canvas.callbacks.callbacks.get('key_press_event', {}).copy()
        for cid in key_press_cids.keys():
=======
        key_press_cids = list(self.fig1.canvas.callbacks.callbacks.get('key_press_event', {}).keys())
        for cid in key_press_cids:
>>>>>>> f9ea0869
            self.fig1.canvas.mpl_disconnect(cid)

        # Connect event handlers
        self.cid_click = self.fig1.canvas.mpl_connect( \
                            'button_press_event', self._onclick)
        self.cid_key = self.fig1.canvas.mpl_connect( \
                            'key_press_event', self._onkeypress)

        self.ShowRadargram()

    def _onclick(self, event):
        """ Event handler for mouse clicks."""
        if self.digitize:

            if event.button == 1:
                self.AddPoint(event)

            elif event.button == 2:
                self.RemoveLastPoint()

            elif event.button == 3:
                self.AddPoint(event)
                self.EndFeature()

        else:

            try:
                x = int(round(event.xdata))

                if event.button == 1:
                    sys.stdout.write(
                        "\n\tFID: {0}\n\tx: {1}\t\ty:{2}\t\t\tt: {3} ns\n>> "
                        .format(self.radar_fids[x],
                                int(round(event.xdata)),
                                int(round(event.ydata)),
                                round(event.ydata*self.rate*1e9,2)))

                elif event.button == 2:
                    self.ShowRadargram(repaint=True)

                else:
                    sys.stdout.write(
                        "\n\teasting: {0:.1f}\tnorthing: {1:.1f}\n>> ".format(
                            self.L.metadata.eastings[x],
                            self.L.metadata.northings[x]))

            except TypeError:
                pass

    def _onkeypress(self, event):
        """ Event handler for keystrokes. """
        if event.key == 'N':
            self.AddFeature('')

        elif event.key == 'E':
            self.EndFeature()

    def _linloc2fid(self, loc):
        """ Based on a line and location, return a unique FID for
        database relations. """
        dc = 0
        eg = 0
        fid = str(self.line).rjust(4,'0') + str(loc).rjust(4,'0') \
            + str(dc).rjust(4,'0') + str(eg).rjust(4,'0')
        return fid

    def AddFeature(self, s):
        if self.digitize:
            self.EndFeature()
        else:
            self.digitize = True
        self.active_feature_name = s
        self.active_coords = []
        self.ShowRadargram()
        return self.fid

    def EndFeature(self):
        self.features[self.fid] = [self.active_feature_name,
                            [xy for xy in self.active_coords]]
        self.digitize = False
        self.fid += 1
        self.ShowRadargram()
        return self.fid-1

    def RemoveFeature(self, fid):
        try:
            self.features.pop(fid)
            self.active_coords = []
            self.ShowRadargram(repaint=True)
        except KeyError:
            pass

    def AddPoint(self, event):
        """ Record a vertex. """
        self.active_coords.append((event.xdata, event.ydata))
        self.ShowRadargram()

    def RemoveLastPoint(self):
        try:
            self.active_coords.pop()
            self.ShowRadargram()
        except IndexError:
            pass

    def ShowRadargram(self, cmap='gray', c=1.68e8, repaint=False, lum_scale=None):
        """ Display a radargram on axes. Paints in background, and
        all subsequent calls update lines. Passing repaint as True
        forces the background to be redrawn (for example, after a
        filter opperation).
        """
        n = self.arr.shape[0]
        self.ax1.lines = []

        # Find the luminescense range so that plot intensity is symmetric
        if lum_scale is None:
            lum_scale = self.lum_scale
        else:
            self.lum_scale = lum_scale
        lum_bound = max((abs(self.arr.max()), abs(self.arr.min()))) * lum_scale

        # Paint on the background
        if len(self.ax1.images) == 0 or repaint is True:
            self.ax1.cla()
            self.ax1.imshow(self.arr, aspect='auto', cmap=cmap,
                            vmin=-lum_bound, vmax=lum_bound)
            locs = self.ax1.get_yticks()
            self.ax1.set_yticklabels(locs*self.rate*1e9)

        # Draw nodes
        drawxy = lambda xy: self.ax1.plot(xy[0], xy[1], 'or', markersize=5.0,
                                          markeredgewidth=0.0, alpha=0.5)
        points_ = map(drawxy, self.active_coords)

        # Draw previous features
        if len(self.features) > 0:

            drawline = lambda lsxy: self.ax1.plot(
                [i[0] for i in lsxy[1]], [i[1] for i in lsxy[1]],
                '--r')
            lines_ = map(drawline, self.features.values())

            labelfeature = lambda key, lsxy: self.ax1.text(lsxy[1][-1][0],
                lsxy[1][-1][1]-20, str(key), fontsize=12, color='r')
            text_ = map(labelfeature, self.features.keys(), self.features.values())

        # Force tight bounding
        self.ax1.set_xlim([0, self.arr.shape[1]-1])
        self.ax1.set_ylim([self.arr.shape[0]-1, 0])

        # Decorate and draw
        self.ax1.set_ylabel("Time (ns)")
        self.ax1.set_xlabel("Location number")
        if self.digitize:
            self.ax1.set_title("Line {0} [feature {1}]".format(self.line, self.fid))
        else:
            self.ax1.set_title("Line {0} [viewing]".format(self.line))
        plt.draw()
        return

    def GetDigitizerFilename(self):
        fnm = 'englacial/' + os.path.basename(self.datafile).split('.')[0] + \
            "_line" + str(self.line) + ".txt"
        return fnm

    def Import(self, f):
        """ Parse a digitizer file and return a dictionary with list
        entries that can be dropped directly into an ImageWindow.
        """
        self.digitize = False
        features = {}
        i = 0

        while True:
            # Read a feature
            pnt_list = []

            while True:
                # Read a point
                s = f.readline()
                if s in ('\n', ''):
                    break
                else:
                    try:
                        slist = s.split()
                        fid = slist[0]
                        try:
                            x = float(self.radar_fids.index(fid))
                        except:
                            x = float(self.radar_fids.index(fid + 4*'0'))
                        y = float(slist[3])
                        pnt_list.append((x, y))
                    except:
                        traceback.print_exc()
                        sys.stdout.write("Failed to read record:\n\t{0}".format(s))

            if len(pnt_list) == 0:
                break
            else:
                features[i] = ['', pnt_list]
                i += 1

        self.features = features
        self.fid = i
        self.ShowRadargram()

        return

    def Export(self):
        """ Returns a list of dictionaries containing the latitude, longitude,
        and the y-axis value of each vertex. Dictionary keys are standard
        linloc FIDs.
        """

        if self.datafile is None: return 1

        dict_list = []

        for fnum in self.features:
            coords = self.features[fnum]

            # Look up the data to be exported
            locs = [int(round(xy[0])) for xy in coords[1]]
            depths = [xy[1] for xy in coords[1]]
            fids = [self.radar_fids[loc] for loc in locs]
            RL = irlib.RecordList(self.datafile)
            h5addrs = ['line_{0}/location_{1}/datacapture_0/echogram_0'.format(self.line, loc) for loc in locs]
            map(lambda h5addr: RL.AddDataset(self.fh5[h5addr]), h5addrs)
            lons = [-lon for lon in RL.lons]
            lats = RL.lats

            # Combine it into a dictionary
            feature_dict = dict(zip(fids, zip(lons, lats, depths)))
            feature_dict['fnum'] = fnum
            dict_list.append(feature_dict)

        return dict_list

    def Close(self):
        self.fig1.clf()
        self.fig1.canvas.mpl_disconnect(self.cid_click)
        self.fig1.canvas.mpl_disconnect(self.cid_key)


def OpenLine(S, line, fh5, fromcache=True, tocache=False, datacapture=0):
    """ Start up an AppWindow object. Optionally attempts to read Gather
    instance from a cache. If not, or if this fails, it can write a cached
    version for future use.

            S (irlib.Survey) is a survey instance
            line (int) is the number of the line to open
            fh5 (file-like) is a file object
    """
    try:
        loaded = False
        cnm = S.GetLineCacheName(line, dc=datacapture)
        if fromcache:
            loaded, L = TryCache(cnm)
        if loaded == False:
            assert datacapture < S.GetChannelsInLine(int(line))

            L = S.ExtractLine(line, datacapture=datacapture)
            try:
                L.RemoveBadLocations()
                L.FixStaticGPS()
                L.RemoveBlankTraces()
                L.SmoothenGPS()
                L.RemoveStationary(threshold=3.0)
            except irlib.LineGatherError:
                pass
            if tocache:
                L.Dump(cnm)
        IW = ImageWindow(L, fh5=fh5)
    except (IndexError, SystemExit):
        L = None
        IW = None
    except AssertionError:
        print ("no channel {0} found".format(datacapture))
        L = None
        IW = None
    return IW, L


def StrFilterHistory(L):
    """ Return a printable string summarizing the filter history. """
    s_out = ""
    for operation in L.history:
        if hasattr(operation, "__iter__"):
            s_out += "\t" + operation[0] + " [ "
            for option in operation[1:]:
                s_out += str(option) + ", "
            s_out += " ] \n"
        else:
            s_out += "\t" + operation + " [ ] \n"
    return s_out

def WriteFeatures(IW, outfnm):
    """ Write digitized features from `IW` to `outfnm`, creating folder if
    necessary. """
    dict_list = IW.Export()

    if not os.path.isdir(os.path.dirname(outfnm)):
        os.makedirs(os.path.dirname(outfnm))

    with open(outfnm, 'w') as fout:
        for fdict in dict_list:
            keys = fdict.keys()
            keys.sort()
            for key in keys:
                vals = fdict[key]
                if isinstance(vals, __builtins__.tuple):
                    fout.write('{0}\t{1}\t{2}\t{3}\n'.format(
                        key, vals[0], vals[1], vals[2]))
            fout.write('\n')
    return

def HandleCommand(s, S, IW, L):

    # List args. Handle empty input.
    args = s.split(' ')
    if s == '':
        return IW, L

    # Remove double spaces
    while 1:
        try:
            args.remove('')
        except ValueError:
            break

    if args[0] in ('exit', 'q', 'quit'):    # EXIT
        sys.exit(0)

    elif args[0] == 'info':                 # INFO
        print (S.datafile)
        print ('line: ' + str(IW.line))
        try:
            print ('channel: ' + str(L.datacapture))
        except AttributeError:
            pass
        print ('# traces: ' + str(IW.arr.shape[1]))
        print ('# samples: ' + str(IW.arr.shape[0]))
        print ('sample interval: ' + str(IW.rate) + ' s')
        print ('depth resolution: ' + str(IW.rate * 1.68e8 / 2.0) + ' m')
        print ('vertical range: ' + str(1.68e8*IW.arr.shape[0]*IW.rate / 2.0) + ' m')
        print ('available channels: ' + str(S.GetChannelsInLine(int(L.line))))

    elif args[0] == 'ls':                   # LS
        print (reduce(lambda a,b: a + "{0:>9}".format(b), S.GetLines()))
        print (9*" "*IW.line + 4*" " + "^")

    elif args[0] == 'open':                 # OPEN
        try:
            line = args[1]
        except IndexError:
            print ("Must supply at least a line number")
            return IW, L

        try:
            datacapture = int(args[2])
        except IndexError:
            datacapture = 0
        except ValueError:
            print ("Bad channel number: {0}".format(args[2]))
            return IW, L

        try:
            if 'line_{0}'.format(line) in S.GetLines() and \
                datacapture < S.GetChannelsInLine(int(line)):
                print ("Opening line {0}, channel {1}".format(line, datacapture))
                if IW:
                    IW.Close()
                    del IW
                    del L
                IW, L = OpenLine(S, line, S.f, datacapture=datacapture)
            else:
                print ("Line {0} channel {1} does "
                       "not exist".format(line, datacapture))
        except:
            traceback.print_exc()

    elif args[0] in ('filter', 'f'):        # FILTER
        try:
            #irlib.ApplyFilter(L, args[1:])
            app.command_parser.apply_filter(args[1:], L)
            IW.arr = L.data
            IW.ShowRadargram(repaint=True)
        except app.command_parser.CommandSearchError as e:
            print (e.message)
        except IndexError:
            print (StrFilterHistory(L))

    elif args[0] in ('nofilter', 'nf'):     # NOFILTER
        L.Reset()
        IW.arr = L.data
        IW.ShowRadargram(repaint=True)

    elif args[0] == 'hist':                 # HIST
        plt.figure(2)
        plt.clf()
        plt.hist(L.data.flatten(), 100, cumulative=False, normed=True, histtype='step')
        plt.title('Diagnostic histogram')
        plt.figure(1)

    elif args[0] == 'dnew':                 # DNEW
        if len(args) == 1:
            args.append('')
        try:
            IW.AddFeature(args[1])
        except:
            traceback.print_exc()

    elif args[0] == 'drm':                  # DRM
        try:
            IW.RemoveFeature(int(args[1]))
        except IndexError:
            print ("No such feature")

    elif args[0] == 'dls':                  # DLS
        print ("Feature List")
        for key in IW.features.keys():
            print ("{0}: {1} vertices".format(key, len(IW.features[key][1])))

    elif args[0] == 'dsave':                # DSAVE
        try:
            dict_list = IW.Export()
            outfnm = IW.GetDigitizerFilename()
            WriteFeatures(IW, outfnm)
            print ("Features saved to " + outfnm)
        except:
            traceback.print_exc()

    elif args[0] == 'dimport':              # DIMPORT
        infnm = IW.GetDigitizerFilename()
        try:
            with open(infnm, 'r') as fin:
                IW.Import(fin)
        except IOError:
            sys.stdout.write("Digitizer file ({0}) not found\n".format(infnm))
        except:
            traceback.print_exc()

    elif args[0] == 'imsave':               # IMSAVE
        try:
            fnm = args[1]
            if os.path.splitext(fnm)[1] != '.png':
                fnm += '.png'
            IW.fig1.savefig(fnm)
        except IndexError:
            sys.stdout.write("Please supply a save location/name\n")
        except:
            traceback.print_exc()

    elif args[0] == 'gain':                 # GAIN
        try:
            gain = float(args[1])
            IW.ShowRadargram(repaint=True, lum_scale=1.0/gain)
        except IndexError:
            sys.stdout.write('gain = ' + str(1.0 / IW.lum_scale) + '\n')
        except:
            traceback.print_exc()

    elif args[0] == 'debug':                # DEBUG
        pdb.set_trace()

    elif args[0] == 'help':                 # HELP
        if len(args) == 1:
            print ("""\tApplication commands:

            info                print line metadata
            ls                  list lines in survey
            open [line#]        open a different line
            gain [#]            adjust display contrast

            filter *name*       apply a filter (see below)
            nofilter            remove all filters

            dnew                start digitizing new feature
            drm [#]             remove a feature
            dls                 list features
            dsave               export features to text

            imsave [file]       save the radargram as an image
            hist                show a brightness histogram
            exit                exit irview
            debug
            """)

            print ("\tAvailable filter commands:\n")
            for name in app.command_parser.list_filters():
                print ("\t\t{0}".format(name))

        else:
            print (app.command_parser.help_filter(args[1]))

    else:
        print ("Command not recognized")

    return IW, L


# Cold start
def main():

    def print_syntax():
        print ("\t irview -f file_name [-L line_number]")
        return

    try:
        optlist, args = getopt.gnu_getopt(sys.argv[1:], 'f:L:')
    except getopt.GetoptError:
        print ("Error collecting arguments - check syntax.")
        print_syntax()
        sys.exit(1)
    optdict = dict(optlist)

    try:
        infile = optdict['-f']
    except KeyError:
        print ("A survey filename must be supplied:")
        print_syntax()
        sys.exit(0)

    line = int(optdict.get('-L', 0))

    S = irlib.Survey(infile)
    fh5 = S.f
    IW,L = OpenLine(S, line, fh5)

    # Begin main loop
    print ("Ice Radar Viewing Tool (IRView)")
    print ("Press [shift+n] to digitize a feature.")
    print ("Right-click or press [shift+e] to end the feature.")
    print ("Type 'help' for additional commands.")
    while 1:
        s = raw_input('>> ')
        IW, L = HandleCommand(s, S, IW, L)

if __name__ == '__main__':
    main()<|MERGE_RESOLUTION|>--- conflicted
+++ resolved
@@ -54,13 +54,10 @@
         self.lum_scale = 0.25
 
         # Turn off default shortcuts
-<<<<<<< HEAD
+
         key_press_cids = self.fig1.canvas.callbacks.callbacks.get('key_press_event', {}).copy()
         for cid in key_press_cids.keys():
-=======
-        key_press_cids = list(self.fig1.canvas.callbacks.callbacks.get('key_press_event', {}).keys())
-        for cid in key_press_cids:
->>>>>>> f9ea0869
+
             self.fig1.canvas.mpl_disconnect(cid)
 
         # Connect event handlers
